--- conflicted
+++ resolved
@@ -4,16 +4,12 @@
 cd "$(dirname "${BASH_SOURCE[0]}")/../.."
 set -eux
 
-<<<<<<< HEAD
+# Fail early if env vars are not set
+[ -n "$VERSION" ]
+[ -n "$IMAGE" ]
+
 OUTPUT=$(mktemp -d -t sgserver_XXXXXXX)
 export OUTPUT
-=======
-# Fail early if env vars are not set
-[ ! -z "$VERSION" ]
-[ ! -z "$IMAGE" ]
-
-export OUTPUT=$(mktemp -d -t sgserver_XXXXXXX)
->>>>>>> 6029ee95
 cleanup() {
   rm -rf "$OUTPUT"
 }
